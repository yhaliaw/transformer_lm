import math

import numpy as np
import torch
from torch.utils.data import Dataset
from torch.utils.data import IterableDataset
from torch.utils.data import DataLoader


def split_list(lst, delimiter):
    """Split a list into sublist by a delimiter."""
    idx = [i + 1 for i, e in enumerate(lst) if e == delimiter]
    idx = idx if not lst and idx[-1] != len(lst) else idx[:-1]
    return [lst[i:j] for i, j in zip([0] + idx, idx + [None])]


def flatten(lst):
    """Flatten a two-dimension list to an one-dimension list."""
    return [item for sublist in lst for item in sublist]


def get_loader(data, vocab, args):
    if args.task == 'lm':
        dataset = LanguageModelDataset(
            data, vocab, args, training=True, world_size=args.world_size, rank=args.rank
        )
    elif args.task == 'masked_lm':
        dataset = MaskedLanguageModelDataset(
            data, vocab, args, training=True, world_size=args.world_size, rank=args.rank
        )
    else:
        raise NotImplementedError
    assert args.worker <= 1, "Multiple workers are not supported."
    return DataLoader(dataset, batch_size=None, num_workers=args.worker,
                      collate_fn=dataset.collate, pin_memory=args.cuda)


def get_eval_loader(data, vocab, args):
    if args.task == 'lm':
        dataset = LanguageModelDataset(
            data, vocab, args, training=False, world_size=1, rank=0
        )
    elif args.task == 'masked_lm':
        dataset = EvalMaskedLanguageModelDataset(
            data, vocab, args, world_size=1, rank=0
        )
    else:
        raise NotImplementedError
    assert args.worker <= 1, "Multiple workers are not supported."
    return DataLoader(dataset, batch_size=None, num_workers=args.worker,
                      collate_fn=dataset.collate, pin_memory=args.cuda)


def collate_data(data, pad_idx, left_pad=False):
    """Convert a batch of data from list to padded tensor format."""
    max_len = max(s.size(0) for s in data)
    max_len = math.ceil(max_len / 8) * 8  # Round length to multiple of 8.
    datatype = data[0].dtype
    padded_data = torch.ones((len(data), max_len), dtype=datatype).fill_(pad_idx)
    for i, s in enumerate(data):
        if not left_pad:
            padded_data[i][:len(s)] = s
        else:
            padded_data[i][max_len - len(s):] = s
    return padded_data


class LanguageModelDataset(IterableDataset):
    """A IterableDataset for language model with token based batch size.

    Batch data for language modeling. Uses token count for batching,
    resulting in similar token count for each batch.

    Calling next() on this class will return a batch.

    usage:
    dataset = LanguageModelIterableDataset(params)
    dataloader = DataLoader(dataset, batch_size=None,
                            collate_fn=dataset.collate)
    for batch in dataloader:
        net_input = batch['feature']
        net_target = batch['target']
        # Happy language modeling

    Args:
        data: Two-dimensional list containing the tokens.
        vocab: The Vocab associated with the data.
        context_size: The context window length for each sample.
        max_token: Max token for training in each batch. Includes
            tokens for context window.
        train_token: Max token for each sample in a batch. Excludes
            tokens for context window.
        world_size: The world size for distributed training. Use default
            value for CPU, or single GPU training.
        rank: The rank of process in distributed training. Use default
            value for CPU, or single GPU training.
    """

    def __init__(self, data, vocab, args, training=True, world_size=1, rank=0, seed=0):
        assert args.max_token >= args.train_token
        self.total_target = sum([len(d) for d in data])
        self.pad_idx = vocab.pad_idx
        self.bos_idx = vocab.bos_idx
        self.context_size = args.context_size
        self.max_token = args.max_token
        self.train_token = args.train_token
        self.context_type = args.context_type
        self.shuffle = args.shuffle
        self.trim_data = args.trim_data
        self.min_length = args.min_length
        self.world_size = world_size
        self.rank = rank
        self.seed = seed

        if not training:
            self.shuffle = False
            self.min_length = 0

        if 'sent' in self.context_type:
            if '.' in vocab:
                delimiter = vocab.get_idx('.')
                data = flatten([split_list(d, delimiter) for d in data])
        elif 'file' in self.context_type:
            data = [flatten(data)]

        if 'merge' in self.context_type:
            merged_data = []
            length = 0
            sample = []
            for ele in data:
                if length + len(ele) < self.train_token:  # Leave one out for bos token.
                    sample += ele
                    length += len(ele)
                else:
                    merged_data.append(sample)
                    sample = ele
                    length = len(ele)
            merged_data.append(sample)
            data = merged_data

        self.sample = self.get_sample(data)

    def get_sample(self, data):
        sample = []
        for ele in data:
            for s in self.create_sample(self.process_data(ele)):
                if s[0] >= self.min_length:
                    sample.append(s)
        return sample

    def process_data(self, data):
        data = [self.bos_idx] + data
        return torch.LongTensor(data)

    def create_sample(self, data):
        """Create samples of context size from a single data.

        Args:
            data: One-dimensional tensor containing a single sequence.
        Yields:
            length: Length of feature, including context window.
            feature: The input to produce output.
            target: The target of produced output.
            num_target: Number of targets.
        """
        len_data = data.size(0)
        start = 0
        end = 0
        while end + 1 < len_data:
            # Extract input feature (including context window) and
            # target from data.
            end = min(len_data - 1, start + self.train_token)
            context_start = max(0, start - self.context_size)
            feature = data[context_start:end]
            target_padding = torch.ones(start - context_start, dtype=torch.long) * self.pad_idx
            target = torch.cat((target_padding, data[start + 1:end + 1]), dim=-1)
            num_target = end - start
            length = end - context_start
            yield length, feature, target, num_target
            start = end

    def process_sample(self, sample):
        return sample

    def create_batch(self, idx):
        length = 0
        batch = []
        batch_num = 0
        for i in idx:
            sample = self.process_sample(self.sample[i])
            if length <= self.max_token * self.world_size:
                batch.append(sample)
                length += sample[0]
            else:
                # Split batch among ranks
                yield batch[0 + self.rank::self.world_size]

                batch = [sample]
                length = sample[0]
                batch_num += 1
        # Remaining data.
        # If not trimming data or a full sized batch, then yield the batch.
        if length == self.max_token * self.world_size or not self.trim_data:
            yield batch[0 + self.rank::self.world_size]

    def __len__(self):
        return len(self.sample)

    def __iter__(self):
        if self.shuffle:
            g = torch.Generator()
            g.manual_seed(self.seed)
            indexes = torch.randperm(len(self.sample), generator=g).tolist()
        else:
            indexes = list(range(len(self.sample)))
<<<<<<< HEAD
            # Sort by sequence length.
            indexes.sort(key=lambda i: self.sample[i][0])
=======
            if self.context_type != 'file':
                # Sort by sequence length.
                indexes.sort(key=lambda i: self.sample[i][0])
>>>>>>> cf7b9d9e
        return self.create_batch(indexes)

    def set_seed(self, seed: int):
        self.seed = seed

    def collate(self, batch):
        """Process a batch of samples to neural network input/target.

        Args:
            batch: A batch of data from create_batch().
        Returns:
            A prepared batch of input feature and target as described in
            class docstring.
            If context is all padding, e.g., each sample is a full
            sentence, then the context is removed.
        """
        _, feature, target, num_target = zip(*batch)  # Length is not used in training.
        feature = collate_data(feature, self.pad_idx)
        target = collate_data(target, self.pad_idx)

        # Convert to sequence first format.
        batch = {'feature': feature.permute(1, 0), 'target': target.permute(1, 0),
                 'num_target': num_target}
        return batch


class MaskedLanguageModelDataset(LanguageModelDataset):

    def __init__(self, data, vocab, args, training=True, world_size=1, rank=0, seed=0):
        # Context size is 0 for masked LM.
        assert args.context_size == 0
        assert args.proc_prob <= 1
        assert args.mask_prob + args.rand_prob <= 1
        self.mask_idx = vocab.mask_idx
        self.vocab_size = len(vocab)
        self.proc_prob = args.proc_prob
        self.mask_prob = args.mask_prob
        self.rand_prob = args.rand_prob

        super().__init__(data, vocab, args, training, world_size, rank, seed)
        self.total_target *= args.proc_prob

    def create_sample(self, data):
        len_data = data.size(0)
        start = 0
        end = 0
        while end < len_data:
            # Extract input feature (including context window) and
            # target from data.
            end = min(len_data, start + self.train_token)
            yield end - start, data[start:end]
            start = end

    def process_sample(self, sample):
        return self.mask_procedure(sample[1])

    def mask_procedure(self, data):
        feature = data.clone()
        target = torch.ones_like(data) * self.pad_idx
        num_target = 0
        for i in range(len(data)):
            if np.random.random() < self.proc_prob:
                num_target += 1
                target[i] = data[i]
                rand = np.random.random()
                if rand < self.mask_prob:
                    feature[i] = self.mask_idx
                elif rand < self.mask_prob + self.rand_prob:
                    rand_token = np.random.randint(0, self.vocab_size)
                    feature[i] = rand_token
        return feature.size(0), feature, target, num_target


class EvalMaskedLanguageModelDataset(LanguageModelDataset):

    def __init__(self, data, vocab, args, world_size=1, rank=0, seed=0):
        # Context size is 0 for masked LM.
        assert args.context_size == 0
        self.mask_idx = vocab.mask_idx

        super().__init__(data, vocab, args, False, world_size, rank, seed)

    def create_sample(self, data):
        len_data = data.size(0)
        start = 0
        end = 0
        while end < len_data:
            # Extract input feature (including context window) and
            # target from data.
            end = min(len_data, start + self.train_token)
            yield end - start, data[start:end]
            start = end

    def create_batch(self, idx):
        length = 0
        batch = []
        batch_num = 0
        for i in idx:
            for sample in self.process_sample(self.sample[i]):
                if length <= self.max_token * self.world_size:
                    batch.append(sample)
                    length += sample[0]
                else:
                    # Split batch among ranks
                    yield batch[0 + self.rank::self.world_size]

                    batch = [sample]
                    length = sample[0]
                    batch_num += 1
        # Remaining data.
        # If not trimming data or a full sized batch, then yield the batch.
        if length == self.max_token * self.world_size or not self.trim_data:
            yield batch[0 + self.rank::self.world_size]

    def process_sample(self, sample):
        # sample[0] is length, sample[1] is the data.
        for i in range(1, sample[0]):
            feature = sample[1].clone()
            target = torch.ones_like(feature) * self.pad_idx
            target[i] = feature[i]
            feature[i] = self.mask_idx
            yield feature.size(0), feature, target, 1  # The num_target is 1<|MERGE_RESOLUTION|>--- conflicted
+++ resolved
@@ -213,14 +213,9 @@
             indexes = torch.randperm(len(self.sample), generator=g).tolist()
         else:
             indexes = list(range(len(self.sample)))
-<<<<<<< HEAD
-            # Sort by sequence length.
-            indexes.sort(key=lambda i: self.sample[i][0])
-=======
             if self.context_type != 'file':
                 # Sort by sequence length.
                 indexes.sort(key=lambda i: self.sample[i][0])
->>>>>>> cf7b9d9e
         return self.create_batch(indexes)
 
     def set_seed(self, seed: int):
